--- conflicted
+++ resolved
@@ -61,69 +61,11 @@
         # Parse input data files
         Xdata, ydata, x_features, y_feature, dataframe, self.data_dict = self._parse_input_data()
 
-        print('Features:')
         print(x_features)
         print(y_feature)
-<<<<<<< HEAD
-        print('\n'+'Original:')
-        print(dataframe)
-
-        fio = FeatureIO(dataframe=dataframe)
-        dataframe_magpie = fio.remove_custom_features(features_to_remove=['num_id', 'num_cat', 'str_cat'])
-        fio = FeatureIO(dataframe=dataframe)
-        #dataframe2 = fio.remove_custom_features(features_to_remove=['num_id', 'num_cat', 'str_cat', 'Magpie compositions'])
-        #print('\n'+'Filtered:')
-        #print(dataframe2)
-        print('\n'+'Magpie:')
-        print(dataframe_magpie)
-
-        #dps = DataParser()
-        #Xdata, ydata, x_features, y_feature, dataframe_parse = dps.parse_fromdataframe(dataframe=dataframe2, target_feature=y_feature)
-        #fn = FeatureNormalization(dataframe=dataframe2)
-        #dataframe3, scaler = fn.normalize_features(x_features=x_features, y_feature=y_feature)
-        #print('\n' + 'Normalized:')
-        #print(dataframe3)
-        #fn = FeatureNormalization(dataframe=dataframe3)
-        #dataframe4, scaler = fn.unnormalize_features(x_features=x_features, y_feature=y_feature, scaler=scaler)
-        #print('\n' + 'Unnormalized:')
-        #print(dataframe4)
-
-        mpf = MagpieFeatures(dataframe=dataframe_magpie)
-        magpiedata = mpf.generate_magpie_features()
-        #print(magpiedata)
-
-        #dataframe = DataframeUtilities()._merge_dataframe_rows(dataframe1=dataframe, dataframe2=dataframe2)
-        #print(dataframe)
-        """
-        dataframe = fn.normalize_and_merge_with_original_dataframe(x_features=x_features, y_feature=y_feature)
-        print('\n'+ 'Normalized and merged with original:')
-        print(dataframe)
-        fn = FeatureNormalization(dataframe=dataframe)
-        dataframe, scaler = fn.unnormalize_features(x_features=x_features, y_feature=y_feature, scaler=scaler)
-        print('\n' + 'UnNormalized:')
-        print(dataframe)
-        """
-        #x_to_remove = ['x2', 'x3']
-        #fio = FeatureIO(dataframe=dataframe)
-        #dataframe = ff.remove_custom_features(features_to_remove=x_to_remove)
-        #features_to_add = ['x4']
-        #data_to_add = dataframe['x1']
-        #dataframe = fio.add_custom_features(features_to_add=features_to_add, data_to_add=data_to_add)
-        #print(dataframe)
-        #Xdata, ydata, x_features, y_feature, dataframe = DataParser(configdict=configdict).parse_fromdataframe(dataframe=dataframe, target_feature='sin(x)', as_array=False)
-        #print(x_features)
-        #print(y_feature)
-        #dataframe = ff.remove_duplicate_features()
-        #print(dataframe)
-        #dataframe = fio.remove_duplicate_features_by_values(x_features=x_features, y_feature=y_feature)
-        #print(dataframe)
-
-        """
-=======
         fn = FeatureNormalization(dataframe=dataframe)
         dataframe = fn.normalize_features(x_features=x_features, y_feature=y_feature)
 
->>>>>>> a4b3403c
         # Gather models
         (self.model_list, self.model_vals) = self._gather_models()
 
@@ -152,7 +94,7 @@
         self.readme_html.append("%s<BR>\n" % self.start_time)
         self.readme_html.append("<HR>\n")
         return
-    
+
     def _end_html(self):
         self.readme_html.append("<HR>\n")
         self.readme_html.append("<H2>Setup</H2>\n")
@@ -201,19 +143,16 @@
             else:
                 grouping_feature = None
             myXdata, myydata, myx_features, myy_feature, mydataframe = DataParser(configdict=self.configdict).parse_fromfile(datapath=self.data_setup[data_name]['data_path'], as_array=False)
-            data_dict[data_name] = DataHandler(data = mydataframe, 
-                                input_data = myXdata, 
-                                target_data = myydata, 
+            data_dict[data_name] = DataHandler(data = mydataframe,
+                                input_data = myXdata,
+                                target_data = myydata,
                                 input_features = myx_features,
                                 target_feature = myy_feature,
                                 target_error_feature = target_error_feature,
                                 labeling_features = labeling_features,
                                 grouping_feature = grouping_feature) #
             logging.info('Parsed the input data located under %s' % data_path)
-<<<<<<< HEAD
-
-=======
->>>>>>> a4b3403c
+
         return Xdata, ydata, x_features, y_feature, dataframe, data_dict
 
     def _gather_models(self):
@@ -277,7 +216,7 @@
         test_short = test_type.split("_")[0]
         if not (test_short in self.param_optimizing_tests): #no need
             logging.info("No parameter or data updates necessary.")
-            return 
+            return
         logging.info("UPDATING PARAMETERS from %s" % test_type)
         param_dict = self._get_param_dict(os.path.join(test_save_path,"OPTIMIZED_PARAMS"))
         model_val = self.model_vals[model_index]
@@ -322,7 +261,7 @@
             geneval = float(genevalstr)
             pdict[gene][geneidx] = geneval
         return pdict
-    
+
     def _get_afm_args(self, fname):
         adict=dict()
         with open(fname,'r') as afile:
@@ -357,7 +296,7 @@
         fdict["LeaveOutPercentCV"] = ["best_worst_overlay.png"]
         fdict["LeaveOutGroupCV"] = ["leave_out_group.png"]
         fdict["ParamOptGA"] = ["OPTIMIZED_PARAMS"]
-        fdict["PredictionVsFeature"] = [] #not sure 
+        fdict["PredictionVsFeature"] = [] #not sure
         self.favorites_dict=dict(fdict)
         return
 
@@ -372,7 +311,7 @@
             for fval in flist:
                 linkloc = os.path.join(test_save_path, fval)
                 linkline = '<A HREF="%s">%s</A> from test <A HREF="%s">%s</A><BR>\n' % (linkloc, fval, test_save_path, test_type)
-                linklist.append(linkline) 
+                linklist.append(linkline)
         return linklist
 
 
